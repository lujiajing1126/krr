--- conflicted
+++ resolved
@@ -95,12 +95,8 @@
         prometheus_loader = self._get_prometheus_loader(object.cluster)
 
         if prometheus_loader is None:
-<<<<<<< HEAD
-            return {resource: ResourceRecommendation.undefined() for resource in ResourceType}
-=======
             return {resource: ResourceRecommendation.undefined() for resource in ResourceType}, {}
 
->>>>>>> bdf27e1d
         data_tuple = await asyncio.gather(
             *[
                 prometheus_loader.gather_data(
@@ -113,12 +109,10 @@
             ]
         )
         data = dict(zip(ResourceType, data_tuple))
-<<<<<<< HEAD
-        self.__progressbar.progress()
-=======
         queries = {resource: data[resource].query for resource in ResourceType}
 
->>>>>>> bdf27e1d
+        self.__progressbar.progress()
+
         # NOTE: We run this in a threadpool as the strategy calculation might be CPU intensive
         # But keep in mind that numpy calcluations will not block the GIL
         result = await asyncio.to_thread(self._strategy.run, data, object)
